--- conflicted
+++ resolved
@@ -778,12 +778,8 @@
         bridge_mappings=bridge_mappings,
         root_helper=config.AGENT.root_helper,
         polling_interval=config.AGENT.polling_interval,
-<<<<<<< HEAD
-        enable_tunneling=config.OVS.enable_tunneling,
+        enable_tunneling=config.ovs.enable_tunneling,
         tunnel_type=None,
-=======
-        enable_tunneling=config.ovs.enable_tunneling,
->>>>>>> 1e579438
     )
 
     if kwargs['enable_tunneling']:
