--- conflicted
+++ resolved
@@ -158,13 +158,8 @@
 
         :param network: network dict
         """
-<<<<<<< HEAD
-        body = {'name': network['id'] + '_bd',
-                #'tenantId': network['tenant_id'],
-=======
         body = {'name': network['id'] + c_const.BRIDGE_DOMAIN_SUFFIX,
                 'tenantId': network['tenant_id'],
->>>>>>> f637e48b
                 'segmentId': network[providernet.SEGMENTATION_ID],
                 'subType': vxlan_subtype}
         if vxlan_subtype == c_const.TYPE_VXLAN_MULTICAST:
