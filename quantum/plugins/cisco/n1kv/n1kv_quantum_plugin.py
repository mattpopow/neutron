--- conflicted
+++ resolved
@@ -572,21 +572,11 @@
                                                 port['network_id'])
         if vm_network:
             vm_network_name = vm_network['name']
-<<<<<<< HEAD
-            #self._send_update_port_request(port, vm_network_name)
             n1kvclient = n1kv_client.Client()
             n1kvclient.create_n1kv_port(port, vm_network_name)
             vm_network['port_count'] = self._update_port_count(vm_network['port_count'],
                                                                action='increment')
             n1kv_db_v2.update_vm_network(vm_network_name, vm_network['port_count'])
-=======
-            self._send_update_port_request(port, vm_network_name)
-            vm_network['port_count'] = self._update_port_count(\
-                                         vm_network['port_count'],
-                                         action='increment')
-            n1kv_db_v2.update_vm_network(vm_network_name,
-                                         vm_network['port_count'])
->>>>>>> 3632c83f
         else:
             policy_profile = n1kv_db_v2.get_policy_profile(\
                                 port[n1kv_profile.PROFILE_ID])
@@ -900,15 +890,9 @@
         return [self._fields(subnet, fields) for subnet in subnets]
 
     def create_network_profile(self, context, network_profile):
-<<<<<<< HEAD
         self._replace_fake_tenant_id_with_real(context)
         _network_profile = super(N1kvQuantumPluginV2, self).create_network_profile(context, network_profile)
         #self._send_create_fabric_network_request(_network_profile)
-=======
-        self._replace_fake_tanant_id_with_real(context)
-        _network_profile = super(N1kvQuantumPluginV2, self).\
-                            create_network_profile(context, network_profile)
->>>>>>> 3632c83f
         self._send_create_network_profile_request(context, _network_profile)
         return _network_profile
 
