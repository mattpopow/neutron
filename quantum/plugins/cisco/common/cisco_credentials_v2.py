# vim: tabstop=4 shiftwidth=4 softtabstop=4
#
# Copyright 2012 Cisco Systems, Inc.  All rights reserved.
#
#    Licensed under the Apache License, Version 2.0 (the "License"); you may
#    not use this file except in compliance with the License. You may obtain
#    a copy of the License at
#
#         http://www.apache.org/licenses/LICENSE-2.0
#
#    Unless required by applicable law or agreed to in writing, software
#    distributed under the License is distributed on an "AS IS" BASIS, WITHOUT
#    WARRANTIES OR CONDITIONS OF ANY KIND, either express or implied. See the
#    License for the specific language governing permissions and limitations
#    under the License.
#
# @author: Sumit Naiksatam, Cisco Systems, Inc.

import logging as LOG

<<<<<<< HEAD
from oslo.config import cfg

from quantum.plugins.cisco.common import config
=======
>>>>>>> 248375ed
from quantum.plugins.cisco.common import cisco_constants as const
from quantum.plugins.cisco.common import cisco_exceptions as cexc
from quantum.plugins.cisco.common import config
from quantum.plugins.cisco.db import network_db_v2 as cdb

LOG.basicConfig(level=LOG.WARN)
LOG.getLogger(const.LOGGER_COMPONENT_NAME)

TENANT = const.NETWORK_ADMIN

<<<<<<< HEAD
_dev_dict = config.get_device_dictionary()
=======
_nexus_dict = config.get_nexus_dictionary()
>>>>>>> 248375ed


class Store(object):
    """Credential Store."""

    @staticmethod
    def initialize():
<<<<<<< HEAD
        for dev_id, dev_ip, dev_key in _dev_dict.keys():
            if dev_key == const.USERNAME:
                try:
                    cdb.add_credential(
                        dev_ip,
                        _dev_dict[dev_id, dev_ip, const.USERNAME],
                        _dev_dict[dev_id, dev_ip, const.PASSWORD],
                        dev_id)
                except cexc.CredentialAlreadyExists:
                    # We are quietly ignoring this, since it only happens
                    # if this class module is loaded more than once, in
                    # which case, the credentials are already populated
=======
        for keys in _nexus_dict.keys():
            if keys[1] == const.USERNAME:
                try:
                    cdb.add_credential(TENANT, keys[0],
                                       _nexus_dict[keys[0], const.USERNAME],
                                       _nexus_dict[keys[0], const.PASSWORD])
                except cexc.CredentialAlreadyExists:
                    # We are quietly ignoring this, since it only happens
                    # if this class module is loaded more than once, in which
                    # case, the credentials are already populated
>>>>>>> 248375ed
                    pass

    @staticmethod
    def put_credential(cred_name, username, password):
<<<<<<< HEAD
        """Set the username and password"""
        credential = cdb.add_credential(cred_name, username, password)

    @staticmethod
    def get_username(cred_name):
        """Get the username"""
        credential = cdb.get_credential_name(cred_name)
=======
        """Set the username and password."""
        cdb.add_credential(TENANT, cred_name, username, password)

    @staticmethod
    def get_username(cred_name):
        """Get the username."""
        credential = cdb.get_credential_name(TENANT, cred_name)
>>>>>>> 248375ed
        return credential[const.CREDENTIAL_USERNAME]

    @staticmethod
    def get_password(cred_name):
<<<<<<< HEAD
        """Get the password"""
        credential = cdb.get_credential_name(cred_name)
=======
        """Get the password."""
        credential = cdb.get_credential_name(TENANT, cred_name)
>>>>>>> 248375ed
        return credential[const.CREDENTIAL_PASSWORD]

    @staticmethod
    def get_credential(cred_name):
<<<<<<< HEAD
        """Get the username and password"""
        credential = cdb.get_credential_name(cred_name)
=======
        """Get the username and password."""
        cdb.get_credential_name(TENANT, cred_name)
>>>>>>> 248375ed
        return {const.USERNAME: const.CREDENTIAL_USERNAME,
                const.PASSWORD: const.CREDENTIAL_PASSWORD}

    @staticmethod
    def delete_credential(cred_name):
<<<<<<< HEAD
        """Delete a credential"""
        cdb.remove_credential(cred_name)
=======
        """Delete a credential."""
        cdb.remove_credential(TENANT, cred_name)
>>>>>>> 248375ed
<|MERGE_RESOLUTION|>--- conflicted
+++ resolved
@@ -18,12 +18,6 @@
 
 import logging as LOG
 
-<<<<<<< HEAD
-from oslo.config import cfg
-
-from quantum.plugins.cisco.common import config
-=======
->>>>>>> 248375ed
 from quantum.plugins.cisco.common import cisco_constants as const
 from quantum.plugins.cisco.common import cisco_exceptions as cexc
 from quantum.plugins.cisco.common import config
@@ -34,11 +28,7 @@
 
 TENANT = const.NETWORK_ADMIN
 
-<<<<<<< HEAD
-_dev_dict = config.get_device_dictionary()
-=======
 _nexus_dict = config.get_nexus_dictionary()
->>>>>>> 248375ed
 
 
 class Store(object):
@@ -46,20 +36,6 @@
 
     @staticmethod
     def initialize():
-<<<<<<< HEAD
-        for dev_id, dev_ip, dev_key in _dev_dict.keys():
-            if dev_key == const.USERNAME:
-                try:
-                    cdb.add_credential(
-                        dev_ip,
-                        _dev_dict[dev_id, dev_ip, const.USERNAME],
-                        _dev_dict[dev_id, dev_ip, const.PASSWORD],
-                        dev_id)
-                except cexc.CredentialAlreadyExists:
-                    # We are quietly ignoring this, since it only happens
-                    # if this class module is loaded more than once, in
-                    # which case, the credentials are already populated
-=======
         for keys in _nexus_dict.keys():
             if keys[1] == const.USERNAME:
                 try:
@@ -70,20 +46,10 @@
                     # We are quietly ignoring this, since it only happens
                     # if this class module is loaded more than once, in which
                     # case, the credentials are already populated
->>>>>>> 248375ed
                     pass
 
     @staticmethod
     def put_credential(cred_name, username, password):
-<<<<<<< HEAD
-        """Set the username and password"""
-        credential = cdb.add_credential(cred_name, username, password)
-
-    @staticmethod
-    def get_username(cred_name):
-        """Get the username"""
-        credential = cdb.get_credential_name(cred_name)
-=======
         """Set the username and password."""
         cdb.add_credential(TENANT, cred_name, username, password)
 
@@ -91,38 +57,22 @@
     def get_username(cred_name):
         """Get the username."""
         credential = cdb.get_credential_name(TENANT, cred_name)
->>>>>>> 248375ed
         return credential[const.CREDENTIAL_USERNAME]
 
     @staticmethod
     def get_password(cred_name):
-<<<<<<< HEAD
-        """Get the password"""
-        credential = cdb.get_credential_name(cred_name)
-=======
         """Get the password."""
         credential = cdb.get_credential_name(TENANT, cred_name)
->>>>>>> 248375ed
         return credential[const.CREDENTIAL_PASSWORD]
 
     @staticmethod
     def get_credential(cred_name):
-<<<<<<< HEAD
-        """Get the username and password"""
-        credential = cdb.get_credential_name(cred_name)
-=======
         """Get the username and password."""
         cdb.get_credential_name(TENANT, cred_name)
->>>>>>> 248375ed
         return {const.USERNAME: const.CREDENTIAL_USERNAME,
                 const.PASSWORD: const.CREDENTIAL_PASSWORD}
 
     @staticmethod
     def delete_credential(cred_name):
-<<<<<<< HEAD
-        """Delete a credential"""
-        cdb.remove_credential(cred_name)
-=======
         """Delete a credential."""
-        cdb.remove_credential(TENANT, cred_name)
->>>>>>> 248375ed
+        cdb.remove_credential(TENANT, cred_name)