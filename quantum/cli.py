--- conflicted
+++ resolved
@@ -1,7 +1,7 @@
 # vim: tabstop=4 shiftwidth=4 softtabstop=4
 
-# Copyright 2011 Nicira Networks, Inc.
-# Copyright 2011 Citrix Systems
+# Copyright 2011 Nicira Networks, Inc
+# All Rights Reserved.
 #
 #    Licensed under the Apache License, Version 2.0 (the "License"); you may
 #    not use this file except in compliance with the License. You may obtain
@@ -15,471 +15,46 @@
 #    License for the specific language governing permissions and limitations
 #    under the License.
 # @author: Somik Behera, Nicira Networks, Inc.
-# @author: Brad Hall, Nicira Networks, Inc.
 
-import httplib
-import logging as LOG
-import simplejson
-import socket
-import sys
-import urllib
 
-from manager import QuantumManager
-from optparse import OptionParser
-from quantum.common.wsgi import Serializer
+"""
+Quantum's Manager class is responsible for parsing a config file and instantiating the correct
+plugin that concretely implement quantum_plugin_base class
 
-FORMAT = "json"
-CONTENT_TYPE = "application/" + FORMAT
+The caller should make sure that QuantumManager is a singleton.
+"""
+import gettext
+gettext.install('quantum', unicode=1)
 
-<<<<<<< HEAD
-def usage():
-    print "\nUsage:"
-    print "list_nets <tenant-id>"
-    print "create_net <tenant-id> <net-name>"
-    print "delete_net <tenant-id> <net-id>"
-    print "detail_net <tenant-id> <net-id>"
-    print "rename_net <tenant-id> <net-id> <new name>"
-    print "list_ports <tenant-id> <net-id>"
-    print "create_port <tenant-id> <net-id>"
-    print "delete_port <tenant-id> <net-id> <port-id>"
-    print "detail_port <tenant-id> <net-id> <port-id>"
-    print "plug_iface <tenant-id> <net-id> <port-id> <iface-id>"
-    print "unplug_iface <tenant-id> <net-id> <port-id>"
-    print "detail_iface <tenant-id> <net-id> <port-id>"
-    print "list_iface <tenant-id> <net-id>\n"
+import os
 
-if len(sys.argv) < 2 or len(sys.argv) > 6:
-    usage()
-    exit(1)
+from common import utils
+from quantum_plugin_base import QuantumPluginBase
 
-quantum = QuantumManager()
-manager = quantum.get_manager()
+CONFIG_FILE = "plugins.ini"
 
-if sys.argv[1] == "list_nets" and len(sys.argv) == 3:
-    network_on_tenant = manager.get_all_networks(sys.argv[2])
-    print "Virtual Networks on Tenant:%s\n" % sys.argv[2]
-    for k, v in network_on_tenant.iteritems():
-        print"\tNetwork ID:%s \n\tNetwork Name:%s \n" % (k, v)
-elif sys.argv[1] == "create_net" and len(sys.argv) == 4:
-    new_net_id = manager.create_network(sys.argv[2], sys.argv[3])
-=======
-### --- Miniclient (taking from the test directory)
-### TODO(bgh): move this to a library within quantum
-class MiniClient(object):
-    """A base client class - derived from Glance.BaseClient"""
-    action_prefix = '/v0.1/tenants/{tenant_id}'
-    def __init__(self, host, port, use_ssl):
-        self.host = host
-        self.port = port
-        self.use_ssl = use_ssl
-        self.connection = None
-    def get_connection_type(self):
-        if self.use_ssl:
-            return httplib.HTTPSConnection
+def find_config(basepath):
+    for root, dirs, files in os.walk(basepath):
+        if CONFIG_FILE in files:
+            return os.path.join(root, CONFIG_FILE)
+    return None
+
+class QuantumManager(object):
+    def __init__(self, config=None):
+        if config == None:
+            self.configuration_file = find_config(os.path.abspath(os.path.dirname(__file__)))
         else:
-            return httplib.HTTPConnection
-    def do_request(self, tenant, method, action, body=None,
-                   headers=None, params=None):
-        action = MiniClient.action_prefix + action
-        action = action.replace('{tenant_id}',tenant)
-        if type(params) is dict:
-            action += '?' + urllib.urlencode(params)
-        try:
-            connection_type = self.get_connection_type()
-            headers = headers or {}
-            # Open connection and send request
-            c = connection_type(self.host, self.port)
-            c.request(method, action, body, headers)
-            res = c.getresponse()
-            status_code = self.get_status_code(res)
-            if status_code in (httplib.OK, httplib.CREATED,
-                               httplib.ACCEPTED, httplib.NO_CONTENT):
-                return res
-            else:
-                raise Exception("Server returned error: %s" % res.read())
-        except (socket.error, IOError), e:
-            raise Exception("Unable to connect to server. Got error: %s" % e)
-    def get_status_code(self, response):
-        if hasattr(response, 'status_int'):
-            return response.status_int
+            self.configuration_file = config
+        plugin_location = utils.getPluginFromConfig(self.configuration_file)
+        print "PLUGIN LOCATION:%s" % plugin_location
+        plugin_klass = utils.import_class(plugin_location)
+        if not issubclass(plugin_klass, QuantumPluginBase):
+            raise Exception("Configured Quantum plug-in " \
+                            "didn't pass compatibility test")
         else:
-            return response.status
-### -- end of miniclient
+            print("Successfully imported Quantum plug-in." \
+                  "All compatibility tests passed\n")
+        self.plugin = plugin_klass()
 
-### -- Core CLI functions
-
-def list_nets(manager, *args):
-    tenant_id = args[0]
-    networks = manager.get_all_networks(tenant_id)
-    print "Virtual Networks on Tenant:%s\n" % tenant_id
-    for net in networks:
-        id = net["net-id"]
-        name = net["net-name"]
-        print "\tNetwork ID:%s \n\tNetwork Name:%s \n" % (id, name)
-
-def api_list_nets(client, *args):
-    tenant_id = args[0]
-    res = client.do_request(tenant_id, 'GET', "/networks." + FORMAT)
-    resdict = simplejson.loads(res.read())
-    LOG.debug(resdict)
-    print "Virtual Networks on Tenant:%s\n" % tenant_id
-    for n in resdict["networks"]:
-        net_id = n["id"]
-        print "\tNetwork ID:%s\n" % (net_id)
-        # TODO(bgh): we should make this call pass back the name too
-        # name = n["net-name"]
-        # LOG.info("\tNetwork ID:%s \n\tNetwork Name:%s \n" % (id, name))
-
-def create_net(manager, *args):
-    tid, name = args
-    new_net_id = manager.create_network(tid, name)
->>>>>>> 0c25ae80
-    print "Created a new Virtual Network with ID:%s\n" % new_net_id
-
-def api_create_net(client, *args):
-    tid, name = args
-    data = {'network': {'network-name': '%s' % name}}
-    body = Serializer().serialize(data, CONTENT_TYPE)
-    res = client.do_request(tid, 'POST', "/networks." + FORMAT, body=body)
-    rd = simplejson.loads(res.read())
-    LOG.debug(rd)
-    nid = None
-    try:
-        nid = rd["networks"]["network"]["id"]
-    except Exception, e:
-        print "Failed to create network"
-        # TODO(bgh): grab error details from ws request result
-        return
-    print "Created a new Virtual Network with ID:%s\n" % nid
-
-def delete_net(manager, *args):
-    tid, nid = args
-    manager.delete_network(tid, nid)
-    print "Deleted Virtual Network with ID:%s" % nid
-
-def api_delete_net(client, *args):
-    tid, nid = args
-    res = client.do_request(tid, 'DELETE', "/networks/" + nid + "." + FORMAT)
-    status = res.status
-    if status != 202:
-        print "Failed to delete network"
-        output = res.read()
-        print output
-    else:
-        print "Deleted Virtual Network with ID:%s" % nid
-
-def detail_net(manager, *args):
-    tid, nid = args
-    iface_list = manager.get_network_details(tid, nid)
-    print "Remote Interfaces on Virtual Network:%s\n" % nid
-    for iface in iface_list:
-        print "\tRemote interface:%s" % iface
-
-def api_detail_net(client, *args):
-    tid, nid = args
-    res = client.do_request(tid, 'GET',
-      "/networks/%s/ports.%s" % (nid, FORMAT))
-    output = res.read()
-    if res.status != 200:
-        LOG.error("Failed to list ports: %s" % output)
-        return
-    rd = simplejson.loads(output)
-    LOG.debug(rd)
-    print "Remote Interfaces on Virtual Network:%s\n" % nid
-    for port in rd["ports"]:
-        pid = port["id"]
-        res = client.do_request(tid, 'GET',
-          "/networks/%s/ports/%s/attachment.%s" % (nid, pid, FORMAT))
-        output = res.read()
-        rd = simplejson.loads(output)
-        LOG.debug(rd)
-        remote_iface = rd["attachment"]
-        print "\tRemote interface:%s" % remote_iface
-
-def rename_net(manager, *args):
-    tid, nid, name = args
-    manager.rename_network(tid, nid, name)
-    print "Renamed Virtual Network with ID:%s" % nid
-
-def api_rename_net(client, *args):
-    tid, nid, name = args
-    data = {'network': {'network-name': '%s' % name}}
-    body = Serializer().serialize(data, CONTENT_TYPE)
-    res = client.do_request(tid, 'PUT', "/networks/%s.%s" % (nid, FORMAT),
-      body=body)
-    resdict = simplejson.loads(res.read())
-    LOG.debug(resdict)
-    print "Renamed Virtual Network with ID:%s" % nid
-
-def list_ports(manager, *args):
-    tid, nid = args
-    ports = manager.get_all_ports(tid, nid)
-    print "Ports on Virtual Network:%s\n" % nid
-    for port in ports:
-        print "\tVirtual Port:%s" % port["port-id"]
-
-def api_list_ports(client, *args):
-    tid, nid = args
-    res = client.do_request(tid, 'GET',
-      "/networks/%s/ports.%s" % (nid, FORMAT))
-    output = res.read()
-    if res.status != 200:
-        LOG.error("Failed to list ports: %s" % output)
-        return
-    rd = simplejson.loads(output)
-    LOG.debug(rd)
-    print "Ports on Virtual Network:%s\n" % nid
-    for port in rd["ports"]:
-        print "\tVirtual Port:%s" % port["id"]
-
-def create_port(manager, *args):
-    tid, nid = args
-    new_port = manager.create_port(tid, nid)
-    print "Created Virtual Port:%s " \
-          "on Virtual Network:%s" % (new_port, nid)
-
-def api_create_port(client, *args):
-    tid, nid = args
-    res = client.do_request(tid, 'POST',
-      "/networks/%s/ports.%s" % (nid, FORMAT))
-    output = res.read()
-    if res.status != 200:
-        LOG.error("Failed to create port: %s" % output)
-        return
-    rd = simplejson.loads(output)
-    new_port = rd["ports"]["port"]["id"]
-    print "Created Virtual Port:%s " \
-          "on Virtual Network:%s" % (new_port, nid)
-
-def delete_port(manager, *args):
-    tid, nid, pid = args
-    LOG.info("Deleted Virtual Port:%s " \
-          "on Virtual Network:%s" % (pid, nid))
-
-def api_delete_port(client, *args):
-    tid, nid, pid = args
-    res = client.do_request(tid, 'DELETE',
-      "/networks/%s/ports/%s.%s" % (nid, pid, FORMAT))
-    output = res.read()
-    if res.status != 202:
-        LOG.error("Failed to delete port: %s" % output)
-        return
-    LOG.info("Deleted Virtual Port:%s " \
-          "on Virtual Network:%s" % (pid, nid))
-
-def detail_port(manager, *args):
-    tid, nid, pid = args
-    port_detail = manager.get_port_details(tid, nid, pid)
-    print "Virtual Port:%s on Virtual Network:%s " \
-          "contains remote interface:%s" % (pid, nid, port_detail)
-
-def api_detail_port(client, *args):
-    tid, nid, pid = args
-    res = client.do_request(tid, 'GET',
-      "/networks/%s/ports/%s.%s" % (nid, pid, FORMAT))
-    output = res.read()
-    if res.status != 200:
-        LOG.error("Failed to get port details: %s" % output)
-        return
-    rd = simplejson.loads(output)
-    port = rd["ports"]["port"]
-    id = port["id"]
-    attachment = port["attachment"]
-    LOG.debug(port)
-    print "Virtual Port:%s on Virtual Network:%s " \
-          "contains remote interface:%s" % (pid, nid, attachment)
-
-def plug_iface(manager, *args):
-    tid, nid, pid, vid = args
-    manager.plug_interface(tid, nid, pid, vid)
-    print "Plugged remote interface:%s " \
-      "into Virtual Network:%s" % (vid, nid)
-
-def api_plug_iface(client, *args):
-    tid, nid, pid, vid = args
-    data = {'port': {'attachment-id': '%s' % vid}}
-    body = Serializer().serialize(data, CONTENT_TYPE)
-    res = client.do_request(tid, 'PUT',
-      "/networks/%s/ports/%s/attachment.%s" % (nid, pid, FORMAT), body=body)
-    output = res.read()
-    LOG.debug(output)
-    if res.status != 202:
-        LOG.error("Failed to plug iface \"%s\" to port \"%s\": %s" % (vid,
-          pid, output))
-        return
-    print "Plugged interface \"%s\" to port:%s on network:%s" % (vid, pid, nid)
-
-def unplug_iface(manager,  *args):
-    tid, nid, pid = args
-    manager.unplug_interface(tid, nid, pid)
-    print "UnPlugged remote interface " \
-<<<<<<< HEAD
-          "from Virtual Port:%s Virtual Network:%s" % (sys.argv[4],
-                                                       sys.argv[3])
-elif sys.argv[1] == "detail_iface" and len(sys.argv) == 5:
-    remote_iface = manager.get_interface_details(sys.argv[2],
-                                                 sys.argv[3], sys.argv[4])
-    print "Remote interface on Virtual Port:%s " \
-          "Virtual Network:%s is %s" % (sys.argv[4],
-                                        sys.argv[3], remote_iface)
-elif sys.argv[1] == "list_iface" and len(sys.argv) == 4:
-    iface_list = manager.get_all_attached_interfaces(sys.argv[2], sys.argv[3])
-    print "Remote Interfaces on Virtual Network:%s\n" % sys.argv[3]
-    for iface in iface_list:
-        print "\tRemote interface :%s" % iface
-elif sys.argv[1] == "all" and len(sys.argv) == 2:
-    print "Not Implemented"
-else:
-    print "invalid arguments: %s" % str(sys.argv)
-    usage()
-=======
-      "from Virtual Port:%s Virtual Network:%s" % (pid, nid)
-
-def api_unplug_iface(client, *args):
-    tid, nid, pid = args
-    data = {'port': {'attachment-id': ''}}
-    body = Serializer().serialize(data, CONTENT_TYPE)
-    res = client.do_request(tid, 'DELETE',
-      "/networks/%s/ports/%s/attachment.%s" % (nid, pid, FORMAT), body=body)
-    output = res.read()
-    LOG.debug(output)
-    if res.status != 202:
-        LOG.error("Failed to unplug iface from port \"%s\": %s" % (vid,
-          pid, output))
-        return
-    print "Unplugged interface from port:%s on network:%s" % (pid, nid)
-
-commands = {
-  "list_nets": {
-    "func": list_nets,
-    "api_func": api_list_nets,
-    "args": ["tenant-id"]
-    },
-  "create_net": {
-    "func": create_net,
-    "api_func": api_create_net,
-    "args": ["tenant-id", "net-name"]
-    },
-  "delete_net": {
-    "func": delete_net,
-    "api_func": api_delete_net,
-    "args": ["tenant-id", "net-id"]
-    },
-  "detail_net": {
-    "func": detail_net,
-    "api_func": api_detail_net,
-    "args": ["tenant-id", "net-id"]
-    },
-  "rename_net": {
-    "func": rename_net,
-    "api_func": api_rename_net,
-    "args": ["tenant-id", "net-id", "new-name"]
-    },
-  "list_ports": {
-    "func": list_ports,
-    "api_func": api_list_ports,
-    "args": ["tenant-id", "net-id"]
-    },
-  "create_port": {
-    "func": create_port,
-    "api_func": api_create_port,
-    "args": ["tenant-id", "net-id"]
-    },
-  "delete_port": {
-    "func": delete_port,
-    "api_func": api_delete_port,
-    "args": ["tenant-id", "net-id", "port-id"]
-    },
-  "detail_port": {
-    "func": detail_port,
-    "api_func": api_detail_port,
-    "args": ["tenant-id", "net-id", "port-id"]
-    },
-  "plug_iface": {
-    "func": plug_iface,
-    "api_func": api_plug_iface,
-    "args": ["tenant-id", "net-id", "port-id", "iface-id"]
-    },
-  "unplug_iface": {
-    "func": unplug_iface,
-    "api_func": api_unplug_iface,
-    "args": ["tenant-id", "net-id", "port-id"]
-    },
-  }
-
-def help():
-    print "\nCommands:"
-    for k in commands.keys():
-        print "    %s %s" % (k,
-          " ".join(["<%s>" % y for y in commands[k]["args"]]))
-
-def build_args(cmd, cmdargs, arglist):
-    args = []
-    orig_arglist = arglist[:]
-    try:
-        for x in cmdargs:
-            args.append(arglist[0])
-            del arglist[0]
-    except Exception, e:
-        LOG.error("Not enough arguments for \"%s\" (expected: %d, got: %d)" % (
-          cmd, len(cmdargs), len(orig_arglist)))
-        print "Usage:\n    %s %s" % (cmd,
-          " ".join(["<%s>" % y for y in commands[cmd]["args"]]))
-        return None
-    if len(arglist) > 0:
-        LOG.error("Too many arguments for \"%s\" (expected: %d, got: %d)" % (
-          cmd, len(cmdargs), len(orig_arglist)))
-        print "Usage:\n    %s %s" % (cmd,
-          " ".join(["<%s>" % y for y in commands[cmd]["args"]]))
-        return None
-    return args
-
-if __name__ == "__main__":
-    usagestr = "Usage: %prog [OPTIONS] <command> [args]"
-    parser = OptionParser(usage=usagestr)
-    parser.add_option("-l", "--load-plugin", dest="load_plugin",
-      action="store_true", default=False,
-      help="Load plugin directly instead of using WS API")
-    parser.add_option("-H", "--host", dest="host",
-      type="string", default="127.0.0.1", help="ip address of api host")
-    parser.add_option("-p", "--port", dest="port",
-      type="int", default=9696, help="api poort")
-    parser.add_option("-s", "--ssl", dest="ssl",
-      action="store_true", default=False, help="use ssl")
-    parser.add_option("-v", "--verbose", dest="verbose",
-      action="store_true", default=False, help="turn on verbose logging")
-
-    options, args = parser.parse_args()
-
-    if options.verbose:
-        LOG.basicConfig(level=LOG.DEBUG)
-    else:
-        LOG.basicConfig(level=LOG.WARN)
-
-    if len(args) < 1:
-        parser.print_help()
-        help()
-        sys.exit(1)
-
-    cmd = args[0]
-    if cmd not in commands.keys():
-        LOG.error("Unknown command: %s" % cmd)
-        help()
-        sys.exit(1)
-
-    args = build_args(cmd, commands[cmd]["args"], args[1:])
-    if not args:
-        sys.exit(1)
-    LOG.debug("Executing command \"%s\" with args: %s" % (cmd, args))
-    if not options.load_plugin:
-        client = MiniClient(options.host, options.port, options.ssl)
-        if not commands[cmd].has_key("api_func"):
-            LOG.error("API version of \"%s\" is not yet implemented" % cmd)
-            sys.exit(1)
-        commands[cmd]["api_func"](client, *args)
-    else:
-        quantum = QuantumManager()
-        manager = quantum.get_manager()
-        commands[cmd]["func"](manager, *args)
-    sys.exit(0)
->>>>>>> 0c25ae80
+    def get_manager(self):
+        return self.plugin
