--- conflicted
+++ resolved
@@ -286,10 +286,7 @@
 # quantum/plugins/openvswitch/ )
 test_config = {
     "plugin_name": "quantum.plugins.sample.SamplePlugin.FakePlugin",
-<<<<<<< HEAD
     "l3plugin_name": "quantum.plugins.l3.SampleL3Plugin.FakeL3Plugin",
-=======
     "default_net_op_status": "UP",
     "default_port_op_status": "UP",
->>>>>>> 05df0870
 }