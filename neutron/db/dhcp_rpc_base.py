# Copyright (c) 2012 OpenStack Foundation.
#
# Licensed under the Apache License, Version 2.0 (the "License");
# you may not use this file except in compliance with the License.
# You may obtain a copy of the License at
#
#    http://www.apache.org/licenses/LICENSE-2.0
#
# Unless required by applicable law or agreed to in writing, software
# distributed under the License is distributed on an "AS IS" BASIS,
# WITHOUT WARRANTIES OR CONDITIONS OF ANY KIND, either express or
# implied.
# See the License for the specific language governing permissions and
# limitations under the License.

from oslo.config import cfg

from neutron.api.v2 import attributes
from neutron.common import constants
from neutron.common import exceptions as n_exc
from neutron.common import utils
from neutron.extensions import portbindings
from neutron import manager
from neutron.openstack.common.db import exception as db_exc
from neutron.openstack.common import log as logging


LOG = logging.getLogger(__name__)


class DhcpRpcCallbackMixin(object):
    """A mix-in that enable DHCP agent support in plugin implementations."""

    def _get_active_networks(self, context, **kwargs):
        """Retrieve and return a list of the active networks."""
        host = kwargs.get('host')
        plugin = manager.NeutronManager.get_plugin()
        if utils.is_extension_supported(
            plugin, constants.DHCP_AGENT_SCHEDULER_EXT_ALIAS):
            if cfg.CONF.network_auto_schedule:
                plugin.auto_schedule_networks(context, host)
            nets = plugin.list_active_networks_on_active_dhcp_agent(
                context, host)
        else:
            filters = dict(admin_state_up=[True])
            nets = plugin.get_networks(context, filters=filters)
        return nets

    def _port_action(self, plugin, context, port, action):
        """Perform port operations taking care of concurrency issues."""
        try:
            if action == 'create_port':
                return plugin.create_port(context, port)
            elif action == 'update_port':
                return plugin.update_port(context, port['id'], port['port'])
            else:
                msg = _('Unrecognized action')
                raise n_exc.Invalid(message=msg)
        except (db_exc.DBError, n_exc.NetworkNotFound,
                n_exc.SubnetNotFound, n_exc.IpAddressGenerationFailure) as e:
            if isinstance(e, n_exc.IpAddressGenerationFailure):
                # Check if the subnet still exists and if it does not, this is
                # the reason why the ip address generation failed. In any other
                # unlikely event re-raise
                try:
                    subnet_id = port['port']['fixed_ips'][0]['subnet_id']
                    plugin.get_subnet(context, subnet_id)
                except n_exc.SubnetNotFound:
                    pass
                else:
                    raise
            network_id = port['port']['network_id']
            LOG.warn(_("Port for network %(net_id)s could not be created: "
                       "%(reason)s") % {"net_id": network_id, 'reason': e})

    def get_active_networks(self, context, **kwargs):
        """Retrieve and return a list of the active network ids."""
        # NOTE(arosen): This method is no longer used by the DHCP agent but is
        # left so that neutron-dhcp-agents will still continue to work if
        # neutron-server is upgraded and not the agent.
        host = kwargs.get('host')
        LOG.debug(_('get_active_networks requested from %s'), host)
        nets = self._get_active_networks(context, **kwargs)
        return [net['id'] for net in nets]

    def get_active_networks_info(self, context, **kwargs):
        """Returns all the networks/subnets/ports in system."""
        host = kwargs.get('host')
        LOG.debug(_('get_active_networks_info from %s'), host)
        networks = self._get_active_networks(context, **kwargs)
        plugin = manager.NeutronManager.get_plugin()
        filters = {'network_id': [network['id'] for network in networks]}
        ports = plugin.get_ports(context, filters=filters)
        filters['enable_dhcp'] = [True]
        subnets = plugin.get_subnets(context, filters=filters)

        for network in networks:
            network['subnets'] = [subnet for subnet in subnets
                                  if subnet['network_id'] == network['id']]
            network['ports'] = [port for port in ports
                                if port['network_id'] == network['id']]

        return networks

    def get_network_info(self, context, **kwargs):
        """Retrieve and return a extended information about a network."""
        network_id = kwargs.get('network_id')
        host = kwargs.get('host')
        LOG.debug(_('Network %(network_id)s requested from '
                    '%(host)s'), {'network_id': network_id,
                                  'host': host})
        plugin = manager.NeutronManager.get_plugin()
        try:
            network = plugin.get_network(context, network_id)
        except n_exc.NetworkNotFound:
            LOG.warn(_("Network %s could not be found, it might have "
                       "been deleted concurrently."), network_id)
            return
        filters = dict(network_id=[network_id])
        network['subnets'] = plugin.get_subnets(context, filters=filters)
        network['ports'] = plugin.get_ports(context, filters=filters)
        return network

    def get_dhcp_port(self, context, **kwargs):
        """Allocate a DHCP port for the host and return port information.

        This method will re-use an existing port if one already exists.  When a
        port is re-used, the fixed_ip allocation will be updated to the current
        network state. If an expected failure occurs, a None port is returned.

        """
        host = kwargs.get('host')
        network_id = kwargs.get('network_id')
        device_id = kwargs.get('device_id')
        # There could be more than one dhcp server per network, so create
        # a device id that combines host and network ids

        LOG.debug(_('Port %(device_id)s for %(network_id)s requested from '
                    '%(host)s'), {'device_id': device_id,
                                  'network_id': network_id,
                                  'host': host})
        plugin = manager.NeutronManager.get_plugin()
        retval = None

        filters = dict(network_id=[network_id])
        subnets = dict([(s['id'], s) for s in
                        plugin.get_subnets(context, filters=filters)])

        dhcp_enabled_subnet_ids = [s['id'] for s in
                                   subnets.values() if s['enable_dhcp']]

        try:
            filters = dict(network_id=[network_id], device_id=[device_id])
            ports = plugin.get_ports(context, filters=filters)
            if ports:
                # Ensure that fixed_ips cover all dhcp_enabled subnets.
                port = ports[0]
                for fixed_ip in port['fixed_ips']:
                    if fixed_ip['subnet_id'] in dhcp_enabled_subnet_ids:
                        dhcp_enabled_subnet_ids.remove(fixed_ip['subnet_id'])
                port['fixed_ips'].extend(
                    [dict(subnet_id=s) for s in dhcp_enabled_subnet_ids])

                retval = plugin.update_port(context, port['id'],
                                            dict(port=port))

        except n_exc.NotFound as e:
            LOG.warning(e)

        if retval is None:
            # No previous port exists, so create a new one.
            LOG.debug(_('DHCP port %(device_id)s on network %(network_id)s '
                        'does not exist on %(host)s'),
                      {'device_id': device_id,
                       'network_id': network_id,
                       'host': host})
            try:
                network = plugin.get_network(context, network_id)
            except n_exc.NetworkNotFound:
                LOG.warn(_("Network %s could not be found, it might have "
                           "been deleted concurrently."), network_id)
                return

            port_dict = dict(
                admin_state_up=True,
                device_id=device_id,
                network_id=network_id,
                tenant_id=network['tenant_id'],
                mac_address=attributes.ATTR_NOT_SPECIFIED,
                name='',
                device_owner='network:dhcp',
                fixed_ips=[dict(subnet_id=s) for s in dhcp_enabled_subnet_ids])

<<<<<<< HEAD
            try:
                retval = plugin.create_port(context, dict(port=port_dict))
            except (db_exc.DBError,
                    n_exc.NetworkNotFound,
                    n_exc.SubnetNotFound) as e:
                LOG.warn(_("Port for network %(net_id)s could not be created: "
                           "%(reason)s") % {"net_id": network_id, 'reason': e})
=======
            retval = self._port_action(plugin, context, {'port': port_dict},
                                       'create_port')
            if not retval:
>>>>>>> ba12cc88
                return

        # Convert subnet_id to subnet dict
        for fixed_ip in retval['fixed_ips']:
            subnet_id = fixed_ip.pop('subnet_id')
            fixed_ip['subnet'] = subnets[subnet_id]

        return retval

    def release_dhcp_port(self, context, **kwargs):
        """Release the port currently being used by a DHCP agent."""
        host = kwargs.get('host')
        network_id = kwargs.get('network_id')
        device_id = kwargs.get('device_id')

        LOG.debug(_('DHCP port deletion for %(network_id)s request from '
                    '%(host)s'),
                  {'network_id': network_id, 'host': host})
        plugin = manager.NeutronManager.get_plugin()
        filters = dict(network_id=[network_id], device_id=[device_id])
        plugin.delete_ports(context, filters=filters)

    def release_port_fixed_ip(self, context, **kwargs):
        """Release the fixed_ip associated the subnet on a port."""
        host = kwargs.get('host')
        network_id = kwargs.get('network_id')
        device_id = kwargs.get('device_id')
        subnet_id = kwargs.get('subnet_id')

        LOG.debug(_('DHCP port remove fixed_ip for %(subnet_id)s request '
                    'from %(host)s'),
                  {'subnet_id': subnet_id, 'host': host})
        plugin = manager.NeutronManager.get_plugin()
        filters = dict(network_id=[network_id], device_id=[device_id])
        ports = plugin.get_ports(context, filters=filters)

        if ports:
            port = ports[0]

            fixed_ips = port.get('fixed_ips', [])
            for i in range(len(fixed_ips)):
                if fixed_ips[i]['subnet_id'] == subnet_id:
                    del fixed_ips[i]
                    break
            plugin.update_port(context, port['id'], dict(port=port))

    def update_lease_expiration(self, context, **kwargs):
        """Release the fixed_ip associated the subnet on a port."""
        # NOTE(arosen): This method is no longer used by the DHCP agent but is
        # left so that neutron-dhcp-agents will still continue to work if
        # neutron-server is upgraded and not the agent.
        host = kwargs.get('host')

        LOG.warning(_('Updating lease expiration is now deprecated. Issued  '
                      'from host %s.'), host)

    def create_dhcp_port(self, context, **kwargs):
        """Create and return dhcp port information.

        If an expected failure occurs, a None port is returned.

        """
        host = kwargs.get('host')
        port = kwargs.get('port')
        LOG.debug(_('Create dhcp port %(port)s '
                    'from %(host)s.'),
                  {'port': port,
                   'host': host})

        port['port']['device_owner'] = constants.DEVICE_OWNER_DHCP
        port['port'][portbindings.HOST_ID] = host
        if 'mac_address' not in port['port']:
            port['port']['mac_address'] = attributes.ATTR_NOT_SPECIFIED
        plugin = manager.NeutronManager.get_plugin()
        return self._port_action(plugin, context, port, 'create_port')

    def update_dhcp_port(self, context, **kwargs):
        """Update the dhcp port."""
        host = kwargs.get('host')
        port_id = kwargs.get('port_id')
        port = kwargs.get('port')
        LOG.debug(_('Update dhcp port %(port)s '
                    'from %(host)s.'),
                  {'port': port,
                   'host': host})
        plugin = manager.NeutronManager.get_plugin()
        return self._port_action(plugin, context,
                                 {'id': port_id, 'port': port},
                                 'update_port')<|MERGE_RESOLUTION|>--- conflicted
+++ resolved
@@ -191,19 +191,9 @@
                 device_owner='network:dhcp',
                 fixed_ips=[dict(subnet_id=s) for s in dhcp_enabled_subnet_ids])
 
-<<<<<<< HEAD
-            try:
-                retval = plugin.create_port(context, dict(port=port_dict))
-            except (db_exc.DBError,
-                    n_exc.NetworkNotFound,
-                    n_exc.SubnetNotFound) as e:
-                LOG.warn(_("Port for network %(net_id)s could not be created: "
-                           "%(reason)s") % {"net_id": network_id, 'reason': e})
-=======
             retval = self._port_action(plugin, context, {'port': port_dict},
                                        'create_port')
             if not retval:
->>>>>>> ba12cc88
                 return
 
         # Convert subnet_id to subnet dict
