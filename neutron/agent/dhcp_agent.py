# vim: tabstop=4 shiftwidth=4 softtabstop=4

# Copyright 2012 OpenStack Foundation
# All Rights Reserved.
#
#    Licensed under the Apache License, Version 2.0 (the "License"); you may
#    not use this file except in compliance with the License. You may obtain
#    a copy of the License at
#
#         http://www.apache.org/licenses/LICENSE-2.0
#
#    Unless required by applicable law or agreed to in writing, software
#    distributed under the License is distributed on an "AS IS" BASIS, WITHOUT
#    WARRANTIES OR CONDITIONS OF ANY KIND, either express or implied. See the
#    License for the specific language governing permissions and limitations
#    under the License.

import os

import eventlet
import netaddr
from oslo.config import cfg

from neutron.agent.common import config
from neutron.agent.linux import dhcp
from neutron.agent.linux import external_process
from neutron.agent.linux import interface
from neutron.agent.linux import ovs_lib  # noqa
from neutron.agent import rpc as agent_rpc
from neutron.common import constants
from neutron.common import exceptions
from neutron.common import legacy
from neutron.common import topics
from neutron.common import utils
from neutron import context
from neutron import manager
from neutron.openstack.common import importutils
from neutron.openstack.common import log as logging
from neutron.openstack.common import loopingcall
from neutron.openstack.common.rpc import common
from neutron.openstack.common.rpc import proxy
from neutron.openstack.common import service
from neutron import service as neutron_service

LOG = logging.getLogger(__name__)


class DhcpAgent(manager.Manager):
    OPTS = [
        cfg.IntOpt('resync_interval', default=5,
                   help=_("Interval to resync.")),
        cfg.StrOpt('dhcp_driver',
                   default='neutron.agent.linux.dhcp.Dnsmasq',
                   help=_("The driver used to manage the DHCP server.")),
        cfg.BoolOpt('use_namespaces', default=True,
                    help=_("Allow overlapping IP.")),
        cfg.BoolOpt('enable_isolated_metadata', default=False,
                    help=_("Support Metadata requests on isolated networks.")),
        cfg.BoolOpt('enable_metadata_network', default=False,
                    help=_("Allows for serving metadata requests from a "
                           "dedicated network. Requires "
                           "enable_isolated_metadata = True")),
        cfg.IntOpt('num_sync_threads', default=4,
                   help=_('Number of threads to use during sync process.')),
        cfg.StrOpt('metadata_proxy_socket',
                   default='$state_path/metadata_proxy',
                   help=_('Location of Metadata Proxy UNIX domain '
                          'socket')),
    ]

    def __init__(self, host=None):
        super(DhcpAgent, self).__init__(host=host)
        self.needs_resync = False
        self.conf = cfg.CONF
        self.cache = NetworkCache()
        self.root_helper = config.get_root_helper(self.conf)
        self.dhcp_driver_cls = importutils.import_class(self.conf.dhcp_driver)
        ctx = context.get_admin_context_without_session()
        self.plugin_rpc = DhcpPluginApi(topics.PLUGIN,
                                        ctx, self.conf.use_namespaces)
        # create dhcp dir to store dhcp info
        dhcp_dir = os.path.dirname("/%s/dhcp/" % self.conf.state_path)
        if not os.path.isdir(dhcp_dir):
            os.makedirs(dhcp_dir, 0o755)
        self.dhcp_version = self.dhcp_driver_cls.check_version()
        self._populate_networks_cache()

    def _populate_networks_cache(self):
        """Populate the networks cache when the DHCP-agent starts."""
        try:
            existing_networks = self.dhcp_driver_cls.existing_dhcp_networks(
                self.conf,
                self.root_helper
            )
            for net_id in existing_networks:
                net = dhcp.NetModel(self.conf.use_namespaces,
                                    {"id": net_id,
                                     "subnets": [],
                                     "ports": []})
                self.cache.put(net)
        except NotImplementedError:
            # just go ahead with an empty networks cache
            LOG.debug(
                _("The '%s' DHCP-driver does not support retrieving of a "
                  "list of existing networks"),
                self.conf.dhcp_driver
            )

    def after_start(self):
        self.run()
        LOG.info(_("DHCP agent started"))

    def run(self):
        """Activate the DHCP agent."""
        self.sync_state()
        self.periodic_resync()

    def call_driver(self, action, network, **action_kwargs):
        """Invoke an action on a DHCP driver instance."""
        try:
            # the Driver expects something that is duck typed similar to
            # the base models.
            driver = self.dhcp_driver_cls(self.conf,
                                          network,
                                          self.root_helper,
                                          self.dhcp_version,
                                          self.plugin_rpc)

            getattr(driver, action)(**action_kwargs)
            return True
<<<<<<< HEAD

=======
        except exceptions.Conflict:
            # No need to resync here, the agent will receive the event related
            # to a status update for the network
            LOG.warning(_('Unable to %(action)s dhcp for %(net_id)s: there is '
                          'a conflict with its current state; please check '
                          'that the network and/or its subnet(s) still exist.')
                        % {'net_id': network.id, 'action': action})
>>>>>>> ba12cc88
        except Exception as e:
            self.needs_resync = True
            if (isinstance(e, common.RemoteError)
                and e.exc_type == 'NetworkNotFound'
                or isinstance(e, exceptions.NetworkNotFound)):
                LOG.warning(_("Network %s has been deleted."), network.id)
            else:
                LOG.exception(_('Unable to %(action)s dhcp for %(net_id)s.')
                              % {'net_id': network.id, 'action': action})

    @utils.synchronized('dhcp-agent')
    def sync_state(self):
        """Sync the local DHCP state with Neutron."""
        LOG.info(_('Synchronizing state'))
        pool = eventlet.GreenPool(cfg.CONF.num_sync_threads)
        known_network_ids = set(self.cache.get_network_ids())

        try:
            active_networks = self.plugin_rpc.get_active_networks_info()
            active_network_ids = set(network.id for network in active_networks)
            for deleted_id in known_network_ids - active_network_ids:
                try:
                    self.disable_dhcp_helper(deleted_id)
                except Exception:
                    self.needs_resync = True
                    LOG.exception(_('Unable to sync network state on deleted '
                                    'network %s'), deleted_id)

            for network in active_networks:
<<<<<<< HEAD
                pool.spawn_n(self.safe_configure_dhcp_for_network, network)
=======
                pool.spawn(self.safe_configure_dhcp_for_network, network)
            pool.waitall()
            LOG.info(_('Synchronizing state complete'))
>>>>>>> ba12cc88

        except Exception:
            self.needs_resync = True
            LOG.exception(_('Unable to sync network state.'))

    def _periodic_resync_helper(self):
        """Resync the dhcp state at the configured interval."""
        while True:
            eventlet.sleep(self.conf.resync_interval)
            if self.needs_resync:
                self.needs_resync = False
                self.sync_state()

    def periodic_resync(self):
        """Spawn a thread to periodically resync the dhcp state."""
        eventlet.spawn(self._periodic_resync_helper)

    def safe_get_network_info(self, network_id):
        try:
            network = self.plugin_rpc.get_network_info(network_id)
            if not network:
                LOG.warn(_('Network %s has been deleted.'), network_id)
            return network
        except Exception:
            self.needs_resync = True
            LOG.exception(_('Network %s info call failed.'), network_id)

    def enable_dhcp_helper(self, network_id):
        """Enable DHCP for a network that meets enabling criteria."""
        network = self.safe_get_network_info(network_id)
        if network:
            self.configure_dhcp_for_network(network)

    def safe_configure_dhcp_for_network(self, network):
        try:
            self.configure_dhcp_for_network(network)
        except (exceptions.NetworkNotFound, RuntimeError):
            LOG.warn(_('Network %s may have been deleted and its resources '
                       'may have already been disposed.'), network.id)

    def configure_dhcp_for_network(self, network):
        if not network.admin_state_up:
            return

        for subnet in network.subnets:
            if subnet.enable_dhcp:
                if self.call_driver('enable', network):
                    if (self.conf.use_namespaces and
                        self.conf.enable_isolated_metadata):
                        self.enable_isolated_metadata_proxy(network)
                    self.cache.put(network)
                break

    def disable_dhcp_helper(self, network_id):
        """Disable DHCP for a network known to the agent."""
        network = self.cache.get_network_by_id(network_id)
        if network:
            if (self.conf.use_namespaces and
                self.conf.enable_isolated_metadata):
                self.disable_isolated_metadata_proxy(network)
            if self.call_driver('disable', network):
                self.cache.remove(network)

    def refresh_dhcp_helper(self, network_id):
        """Refresh or disable DHCP for a network depending on the current state
        of the network.
        """
        old_network = self.cache.get_network_by_id(network_id)
        if not old_network:
            # DHCP current not running for network.
            return self.enable_dhcp_helper(network_id)

        network = self.safe_get_network_info(network_id)
        if not network:
            return

        old_cidrs = set(s.cidr for s in old_network.subnets if s.enable_dhcp)
        new_cidrs = set(s.cidr for s in network.subnets if s.enable_dhcp)

        if new_cidrs and old_cidrs == new_cidrs:
            self.call_driver('reload_allocations', network)
            self.cache.put(network)
        elif new_cidrs:
            if self.call_driver('restart', network):
                self.cache.put(network)
        else:
            self.disable_dhcp_helper(network.id)

    def release_lease_for_removed_ips(self, prev_port, updated_port, network):
        """Releases the dhcp lease for ips removed from a port."""
        if prev_port:
            previous_ips = set(fixed_ip.ip_address
                               for fixed_ip in prev_port.fixed_ips)
            current_ips = set(fixed_ip.ip_address
                              for fixed_ip in updated_port.fixed_ips)
            # pass in port with removed ips on it
            removed_ips = previous_ips - current_ips
            if removed_ips:
                self.call_driver('release_lease',
                                 network,
                                 mac_address=updated_port.mac_address,
                                 removed_ips=removed_ips)

    @utils.synchronized('dhcp-agent')
    def network_create_end(self, context, payload):
        """Handle the network.create.end notification event."""
        network_id = payload['network']['id']
        self.enable_dhcp_helper(network_id)

    @utils.synchronized('dhcp-agent')
    def network_update_end(self, context, payload):
        """Handle the network.update.end notification event."""
        network_id = payload['network']['id']
        if payload['network']['admin_state_up']:
            self.enable_dhcp_helper(network_id)
        else:
            self.disable_dhcp_helper(network_id)

    @utils.synchronized('dhcp-agent')
    def network_delete_end(self, context, payload):
        """Handle the network.delete.end notification event."""
        self.disable_dhcp_helper(payload['network_id'])

    @utils.synchronized('dhcp-agent')
    def subnet_update_end(self, context, payload):
        """Handle the subnet.update.end notification event."""
        network_id = payload['subnet']['network_id']
        self.refresh_dhcp_helper(network_id)

    # Use the update handler for the subnet create event.
    subnet_create_end = subnet_update_end

    @utils.synchronized('dhcp-agent')
    def subnet_delete_end(self, context, payload):
        """Handle the subnet.delete.end notification event."""
        subnet_id = payload['subnet_id']
        network = self.cache.get_network_by_subnet_id(subnet_id)
        if network:
            self.refresh_dhcp_helper(network.id)

    @utils.synchronized('dhcp-agent')
    def port_update_end(self, context, payload):
        """Handle the port.update.end notification event."""
        updated_port = dhcp.DictModel(payload['port'])
        network = self.cache.get_network_by_id(updated_port.network_id)
        if network:
            prev_port = self.cache.get_port_by_id(updated_port.id)
            self.cache.put_port(updated_port)
            self.call_driver('reload_allocations', network)
            self.release_lease_for_removed_ips(prev_port, updated_port,
                                               network)

    # Use the update handler for the port create event.
    port_create_end = port_update_end

    @utils.synchronized('dhcp-agent')
    def port_delete_end(self, context, payload):
        """Handle the port.delete.end notification event."""
        port = self.cache.get_port_by_id(payload['port_id'])
        if port:
            network = self.cache.get_network_by_id(port.network_id)
            self.cache.remove_port(port)
            self.call_driver('reload_allocations', network)
            removed_ips = [fixed_ip.ip_address
                           for fixed_ip in port.fixed_ips]
            self.call_driver('release_lease',
                             network,
                             mac_address=port.mac_address,
                             removed_ips=removed_ips)

    def enable_isolated_metadata_proxy(self, network):

        # The proxy might work for either a single network
        # or all the networks connected via a router
        # to the one passed as a parameter
        neutron_lookup_param = '--network_id=%s' % network.id
        meta_cidr = netaddr.IPNetwork(dhcp.METADATA_DEFAULT_CIDR)
        has_metadata_subnet = any(netaddr.IPNetwork(s.cidr) in meta_cidr
                                  for s in network.subnets)
        if (self.conf.enable_metadata_network and has_metadata_subnet):
            router_ports = [port for port in network.ports
                            if (port.device_owner ==
                                constants.DEVICE_OWNER_ROUTER_INTF)]
            if router_ports:
                # Multiple router ports should not be allowed
                if len(router_ports) > 1:
                    LOG.warning(_("%(port_num)d router ports found on the "
                                  "metadata access network. Only the port "
                                  "%(port_id)s, for router %(router_id)s "
                                  "will be considered"),
                                {'port_num': len(router_ports),
                                 'port_id': router_ports[0].id,
                                 'router_id': router_ports[0].device_id})
                neutron_lookup_param = ('--router_id=%s' %
                                        router_ports[0].device_id)

        def callback(pid_file):
            metadata_proxy_socket = cfg.CONF.metadata_proxy_socket
            proxy_cmd = ['neutron-ns-metadata-proxy',
                         '--pid_file=%s' % pid_file,
                         '--metadata_proxy_socket=%s' % metadata_proxy_socket,
                         neutron_lookup_param,
                         '--state_path=%s' % self.conf.state_path,
                         '--metadata_port=%d' % dhcp.METADATA_PORT]
            proxy_cmd.extend(config.get_log_args(
                cfg.CONF, 'neutron-ns-metadata-proxy-%s.log' % network.id))
            return proxy_cmd

        pm = external_process.ProcessManager(
            self.conf,
            network.id,
            self.root_helper,
            network.namespace)
        pm.enable(callback)

    def disable_isolated_metadata_proxy(self, network):
        pm = external_process.ProcessManager(
            self.conf,
            network.id,
            self.root_helper,
            network.namespace)
        pm.disable()


class DhcpPluginApi(proxy.RpcProxy):
    """Agent side of the dhcp rpc API.

    API version history:
        1.0 - Initial version.
        1.1 - Added get_active_networks_info, create_dhcp_port,
              and update_dhcp_port methods.

    """

    BASE_RPC_API_VERSION = '1.1'

    def __init__(self, topic, context, use_namespaces):
        super(DhcpPluginApi, self).__init__(
            topic=topic, default_version=self.BASE_RPC_API_VERSION)
        self.context = context
        self.host = cfg.CONF.host
        self.use_namespaces = use_namespaces

    def get_active_networks_info(self):
        """Make a remote process call to retrieve all network info."""
        networks = self.call(self.context,
                             self.make_msg('get_active_networks_info',
                                           host=self.host),
                             topic=self.topic)
        return [dhcp.NetModel(self.use_namespaces, n) for n in networks]

    def get_network_info(self, network_id):
        """Make a remote process call to retrieve network info."""
        network = self.call(self.context,
                            self.make_msg('get_network_info',
                                          network_id=network_id,
                                          host=self.host),
                            topic=self.topic)
        if network:
            return dhcp.NetModel(self.use_namespaces, network)

    def get_dhcp_port(self, network_id, device_id):
        """Make a remote process call to get the dhcp port."""
        port = self.call(self.context,
                         self.make_msg('get_dhcp_port',
                                       network_id=network_id,
                                       device_id=device_id,
                                       host=self.host),
                         topic=self.topic)
        if port:
            return dhcp.DictModel(port)

    def create_dhcp_port(self, port):
        """Make a remote process call to create the dhcp port."""
        port = self.call(self.context,
                         self.make_msg('create_dhcp_port',
                                       port=port,
                                       host=self.host),
                         topic=self.topic)
        if port:
            return dhcp.DictModel(port)

    def update_dhcp_port(self, port_id, port):
        """Make a remote process call to update the dhcp port."""
        port = self.call(self.context,
                         self.make_msg('update_dhcp_port',
                                       port_id=port_id,
                                       port=port,
                                       host=self.host),
                         topic=self.topic)
        if port:
            return dhcp.DictModel(port)

    def release_dhcp_port(self, network_id, device_id):
        """Make a remote process call to release the dhcp port."""
        return self.call(self.context,
                         self.make_msg('release_dhcp_port',
                                       network_id=network_id,
                                       device_id=device_id,
                                       host=self.host),
                         topic=self.topic)

    def release_port_fixed_ip(self, network_id, device_id, subnet_id):
        """Make a remote process call to release a fixed_ip on the port."""
        return self.call(self.context,
                         self.make_msg('release_port_fixed_ip',
                                       network_id=network_id,
                                       subnet_id=subnet_id,
                                       device_id=device_id,
                                       host=self.host),
                         topic=self.topic)


class NetworkCache(object):
    """Agent cache of the current network state."""
    def __init__(self):
        self.cache = {}
        self.subnet_lookup = {}
        self.port_lookup = {}

    def get_network_ids(self):
        return self.cache.keys()

    def get_network_by_id(self, network_id):
        return self.cache.get(network_id)

    def get_network_by_subnet_id(self, subnet_id):
        return self.cache.get(self.subnet_lookup.get(subnet_id))

    def get_network_by_port_id(self, port_id):
        return self.cache.get(self.port_lookup.get(port_id))

    def put(self, network):
        if network.id in self.cache:
            self.remove(self.cache[network.id])

        self.cache[network.id] = network

        for subnet in network.subnets:
            self.subnet_lookup[subnet.id] = network.id

        for port in network.ports:
            self.port_lookup[port.id] = network.id

    def remove(self, network):
        del self.cache[network.id]

        for subnet in network.subnets:
            del self.subnet_lookup[subnet.id]

        for port in network.ports:
            del self.port_lookup[port.id]

    def put_port(self, port):
        network = self.get_network_by_id(port.network_id)
        for index in range(len(network.ports)):
            if network.ports[index].id == port.id:
                network.ports[index] = port
                break
        else:
            network.ports.append(port)

        self.port_lookup[port.id] = network.id

    def remove_port(self, port):
        network = self.get_network_by_port_id(port.id)

        for index in range(len(network.ports)):
            if network.ports[index] == port:
                del network.ports[index]
                del self.port_lookup[port.id]
                break

    def get_port_by_id(self, port_id):
        network = self.get_network_by_port_id(port_id)
        if network:
            for port in network.ports:
                if port.id == port_id:
                    return port

    def get_state(self):
        net_ids = self.get_network_ids()
        num_nets = len(net_ids)
        num_subnets = 0
        num_ports = 0
        for net_id in net_ids:
            network = self.get_network_by_id(net_id)
            num_subnets += len(network.subnets)
            num_ports += len(network.ports)
        return {'networks': num_nets,
                'subnets': num_subnets,
                'ports': num_ports}


class DhcpAgentWithStateReport(DhcpAgent):
    def __init__(self, host=None):
        super(DhcpAgentWithStateReport, self).__init__(host=host)
        self.state_rpc = agent_rpc.PluginReportStateAPI(topics.PLUGIN)
        self.agent_state = {
            'binary': 'neutron-dhcp-agent',
            'host': host,
            'topic': topics.DHCP_AGENT,
            'configurations': {
                'dhcp_driver': cfg.CONF.dhcp_driver,
                'use_namespaces': cfg.CONF.use_namespaces,
                'dhcp_lease_duration': cfg.CONF.dhcp_lease_duration},
            'start_flag': True,
            'agent_type': constants.AGENT_TYPE_DHCP}
        report_interval = cfg.CONF.AGENT.report_interval
        self.use_call = True
        if report_interval:
            self.heartbeat = loopingcall.FixedIntervalLoopingCall(
                self._report_state)
            self.heartbeat.start(interval=report_interval)

    def _report_state(self):
        try:
            self.agent_state.get('configurations').update(
                self.cache.get_state())
            ctx = context.get_admin_context_without_session()
            self.state_rpc.report_state(ctx, self.agent_state, self.use_call)
            self.use_call = False
        except AttributeError:
            # This means the server does not support report_state
            LOG.warn(_("Neutron server does not support state report."
                       " State report for this agent will be disabled."))
            self.heartbeat.stop()
            self.run()
            return
        except Exception:
            LOG.exception(_("Failed reporting state!"))
            return
        if self.agent_state.pop('start_flag', None):
            self.run()

    def agent_updated(self, context, payload):
        """Handle the agent_updated notification event."""
        self.needs_resync = True
        LOG.info(_("agent_updated by server side %s!"), payload)

    def after_start(self):
        LOG.info(_("DHCP agent started"))


def register_options():
    cfg.CONF.register_opts(DhcpAgent.OPTS)
    config.register_agent_state_opts_helper(cfg.CONF)
    config.register_root_helper(cfg.CONF)
    cfg.CONF.register_opts(dhcp.OPTS)
    cfg.CONF.register_opts(interface.OPTS)


def main():
    eventlet.monkey_patch()
    register_options()
    cfg.CONF(project='neutron')
    config.setup_logging(cfg.CONF)
    legacy.modernize_quantum_config(cfg.CONF)
    server = neutron_service.Service.create(
        binary='neutron-dhcp-agent',
        topic=topics.DHCP_AGENT,
        report_interval=cfg.CONF.AGENT.report_interval,
        manager='neutron.agent.dhcp_agent.DhcpAgentWithStateReport')
    service.launch(server).wait()<|MERGE_RESOLUTION|>--- conflicted
+++ resolved
@@ -128,9 +128,6 @@
 
             getattr(driver, action)(**action_kwargs)
             return True
-<<<<<<< HEAD
-
-=======
         except exceptions.Conflict:
             # No need to resync here, the agent will receive the event related
             # to a status update for the network
@@ -138,7 +135,6 @@
                           'a conflict with its current state; please check '
                           'that the network and/or its subnet(s) still exist.')
                         % {'net_id': network.id, 'action': action})
->>>>>>> ba12cc88
         except Exception as e:
             self.needs_resync = True
             if (isinstance(e, common.RemoteError)
@@ -168,13 +164,9 @@
                                     'network %s'), deleted_id)
 
             for network in active_networks:
-<<<<<<< HEAD
-                pool.spawn_n(self.safe_configure_dhcp_for_network, network)
-=======
                 pool.spawn(self.safe_configure_dhcp_for_network, network)
             pool.waitall()
             LOG.info(_('Synchronizing state complete'))
->>>>>>> ba12cc88
 
         except Exception:
             self.needs_resync = True
