--- conflicted
+++ resolved
@@ -108,11 +108,7 @@
         return (x, int(y), True)
 
     api_providers = [_ctrl_split(*ctrl.split(':'))
-<<<<<<< HEAD
-                     for ctrl in cluster.nvp_controllers]
-=======
                      for ctrl in cluster.nsx_controllers]
->>>>>>> ba12cc88
     cluster.api_client = NvpApiClient.NVPApiHelper(
         api_providers, cluster.nsx_user, cluster.nsx_password,
         request_timeout=cluster.req_timeout,
